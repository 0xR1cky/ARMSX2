--- conflicted
+++ resolved
@@ -190,16 +190,12 @@
 	//#include <ext/hash_map>
 	//#include <ext/hash_set>
 
-<<<<<<< HEAD
-#include <GL/glew.h>
-#include <GL/gl.h>
-#include <GL/glx.h>
-#include <GL/glext.h>
-
-//using namespace __gnu_cxx;
-=======
+	#include <GL/glew.h>
+	#include <GL/gl.h>
+	#include <GL/glx.h>
+	#include <GL/glext.h>
+	
 	//using namespace __gnu_cxx;
->>>>>>> 4f679691
 
 	#define DIRECTORY_SEPARATOR '/'
 
