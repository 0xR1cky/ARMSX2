--- conflicted
+++ resolved
@@ -205,19 +205,11 @@
 		if (gtk_combo_box_get_active(GTK_COMBO_BOX(res_combo_box)) != -1) {
 			int resolution = gtk_combo_box_get_active(GTK_COMBO_BOX(res_combo_box));
 			switch (resolution) {
-<<<<<<< HEAD
-				case 0: theApp.SetConfig("w", 640); theApp.SetConfig("h", 480); break;
-				case 1: theApp.SetConfig("w", 800); theApp.SetConfig("h", 600); break;
-				case 2: theApp.SetConfig("w", 1024); theApp.SetConfig("h", 768); break;
-				case 3: theApp.SetConfig("w", 1280); theApp.SetConfig("h", 960); break;
-				default: theApp.SetConfig("w", 640); theApp.SetConfig("h", 480);
-=======
 				case 0: theApp.SetConfig("ModeWidth", 640); theApp.SetConfig("ModeHeight", 480); break;
 				case 1: theApp.SetConfig("ModeWidth", 800); theApp.SetConfig("ModeHeight", 600); break;
 				case 2: theApp.SetConfig("ModeWidth", 1024); theApp.SetConfig("ModeHeight", 768); break;
 				case 3: theApp.SetConfig("ModeWidth", 1280); theApp.SetConfig("ModeHeight", 960); break;
 				default: theApp.SetConfig("ModeWidth", 640); theApp.SetConfig("ModeHeight", 480);
->>>>>>> 5d200881
 			}
 
 		}
